/**
* Copyright (c) Microsoft.  All rights reserved.
*
* Licensed under the Apache License, Version 2.0 (the "License");
* you may not use this file except in compliance with the License.
* You may obtain a copy of the License at
*   http://www.apache.org/licenses/LICENSE-2.0
*
* Unless required by applicable law or agreed to in writing, software
* distributed under the License is distributed on an "AS IS" BASIS,
* WITHOUT WARRANTIES OR CONDITIONS OF ANY KIND, either express or implied.
* See the License for the specific language governing permissions and
* limitations under the License.
*/

var util = require('util');
var crypto = require('crypto');
var fs = require('fs');
var path = require('path');
var assert = require('assert');
var url = require('url');
var azure = require('azure');
var _ = require('underscore');

var blobUtils = require('./blobUtils');
var constants = require('./constants');

var WebsiteManagementService = require('../websites/websiteManagementService');

var BEGIN_CERT = '-----BEGIN CERTIFICATE-----';
var END_CERT   = '-----END CERTIFICATE-----';

exports.POLL_REQUEST_INTERVAL = 1000;

var moduleVersion = require('../../package.json').version;

var getUserAgent = exports.getUserAgent = function () {
  return util.format('WindowsAzureXplatCLI/%s', moduleVersion);
};

function createService (serviceFactoryName, subscriptionId, account, logger) {
  var pem = account.managementCertificate();
  var managementEndpoint = url.parse(exports.getManagementEndpointUrl(account.managementEndpointUrl()));
  var service = azure[serviceFactoryName](subscriptionId, {
    keyvalue: pem.key,
    certvalue: pem.cert
  }, {
    host: managementEndpoint.hostname,
    port: managementEndpoint.port,
    serializetype: 'XML'
  }).withFilter(new RequestLogFilter(logger));

  service.userAgent = getUserAgent();

  return service;
}

exports.createServiceManagementService = function(subscriptionId, account, logger) {
  return createService('createServiceManagementService', subscriptionId, account, logger);
};

exports.createSqlManagementService = function(subscriptionId, account, logger) {
  return createService('createSqlManagementService', subscriptionId, account, logger);
};

exports.createServiceBusManagementService = function(subscriptionId, account, logger) {
  return createService('createServiceBusManagementService', subscriptionId, account, logger);
};

exports.createBlobService = function () {
  var blobService = azure.createBlobService.apply(this, arguments);
  blobService.userAgent = getUserAgent();
  return blobService;
};

exports.createSqlService = function () {
  var sqlService = azure.createSqlService.apply(this, arguments);
  sqlService.userAgent = getUserAgent();
  return sqlService;
};

exports.createWebsiteManagementService = function(subscriptionId, account, logger) {
  var pem = account.managementCertificate();
  var managementEndpoint = url.parse(exports.getManagementEndpointUrl(account.managementEndpointUrl()));
  var websiteService = new WebsiteManagementService(subscriptionId, {
    keyvalue: pem.key,
    certvalue: pem.cert
  }, {
    host: managementEndpoint.hostname,
    port: managementEndpoint.port
  }).withFilter(new RequestLogFilter(logger));

  websiteService.userAgent = getUserAgent();
  return websiteService;
};

exports.getManagementEndpointUrl = function (accountManagementEndpointUrl) {
  return process.env.AZURE_MANAGEMENTENDPOINT_URL ||
    accountManagementEndpointUrl ||
    constants.DEFAULT_MANAGEMENTENDPOINT_URL;
};

exports.getSqlManagementEndpointUrl = function () {
  return process.env.AZURE_SQL_MANAGEMENTENDPOINT_URL ||
    constants.DEFAULT_SQL_MANAGEMENTENDPOINT_URL;
};

exports.getHostNameSuffix = function () {
  return process.env.AZURE_HOSTNAME_SUFFIX || constants.DEFAULT_HOSTNAME_SUFFIX;
};

exports.getSqlServerHostnameSuffix = function () {
  return process.env.AZURE_SQL_SERVER_HOSTNAME_SUFFIX ||
    constants.DEFAULT_AZURE_SQL_SERVER_HOSTNAME_SUFFIX;
};

exports.createWebsiteManagementService = function(subscriptionId, account, logger) {
  var pem = account.managementCertificate();
  var managementEndpoint = url.parse(exports.getManagementEndpointUrl(account.managementEndpointUrl()));
  return new WebsiteManagementService(subscriptionId, {
    keyvalue: pem.key,
    certvalue: pem.cert
  }, {
    host: managementEndpoint.hostname,
    port: managementEndpoint.port
  }).withFilter(new RequestLogFilter(logger));
};

var doServiceManagementOperation = exports.doServiceManagementOperation = function(channel, operation) {
  var callback = arguments[arguments.length - 1];

  /*jshint camelcase:false*/
  function callback_(error, response) {
    if (error) {
      callback(error, response);
    } else {
      if (response.statusCode === 200) {
        callback(null, response);
      } else {
        // poll
        pollRequest(channel, response.headers['x-ms-request-id'], function(error, response) {
          if (error) {
            callback(error, response);
          } else {
            callback(null, response);
          }
        });
      }
    }
  }

  var args = Array.prototype.slice.call(arguments).slice(2, arguments.length - 1);
  args.push(callback_);
  if (!channel[operation]) {
    throw new Error('Incorrect service management operarion requested : ' + operation);
  }

  channel[operation].apply(channel, args);
};

function pollRequest(channel, reqid, callback) {
  channel.getOperationStatus(reqid, function(error, response) {
    if (error) {
      callback(error, { isSuccessful: false });
    } else {
      assert.ok(response.isSuccessful);
      var body = response.body;
      if (body.Status === 'InProgress') {
        setTimeout(function() {
          pollRequest(channel, reqid, callback);
        }, exports.POLL_REQUEST_INTERVAL);
      } else if (body.Status === 'Failed') {
        callback(body.Error, { isSuccessful: false,  statusCode: body.HttpStatusCode});
      } else {
        callback(null, { isSuccessful: true,  statusCode: body.HttpStatusCode});
      }
    }
  });
}

function RequestLogFilter(logger) {
  this.logger = logger;
}

RequestLogFilter.prototype.handle = function (requestOptions, next) {
  var self = this;
  this.logger.silly('requestOptions');
  this.logger.json('silly', requestOptions);
  if (next) {
    next(requestOptions, function (returnObject, finalCallback, nextPostCallback) {
      self.logger.silly('returnObject');
      self.logger.json('silly', returnObject);

      if (nextPostCallback) {
        nextPostCallback(returnObject);
      } else if (finalCallback) {
        finalCallback(returnObject);
      }
    });
  }
};

exports.isSha1Hash = function(str) {
  return (/\b([a-fA-F0-9]{40})\b/).test(str);
};

exports.webspaceFromName = function (name) {
  return (name.replace(/ /g, '').toLowerCase() + 'webspace');
};

exports.getCertFingerprint = function(pem) {
  // Extract the base64 encoded cert out of pem file
  var beginCert = pem.indexOf(BEGIN_CERT) + BEGIN_CERT.length;
  if (pem[beginCert] === '\n') {
    beginCert = beginCert + 1;
  } else if (pem[beginCert] === '\r' && pem[beginCert + 1] === '\n') {
    beginCert = beginCert + 2;
  }

  var endCert = '\n' + pem.indexOf(END_CERT);
  if (endCert === -1) {
    endCert = '\r\n' + pem.indexOf(END_CERT);
  }

  var certBase64 = pem.substring(beginCert, endCert);

  // Calculate sha1 hash of the cert
  var cert = new Buffer(certBase64, 'base64');
  var sha1 = crypto.createHash('sha1');
  sha1.update(cert);
  return sha1.digest('hex');
};

exports.isPemCert = function(data) {
  return data.indexOf(BEGIN_CERT) !== -1 && data.indexOf(END_CERT) !== -1;
};

exports.getOrCreateBlobStorage = function(cli, svcMgmtChannel, location, affinityGroup, name, callback) {
  var progress;

  /*jshint camelcase:false*/
  function callback_(error, blobStorageUrl) {
    progress.end();
    callback(error, blobStorageUrl);
  }

  function createNewStorageAccount_ () {
    var storageAccountName = blobUtils.normalizeServiceName(name + (new Date()).getTime().toString());
    cli.output.verbose('Creating a new storage account \'' + storageAccountName + '\'');
    var options = {
      Location: location,
      AffinityGroup: affinityGroup
    };

    doServiceManagementOperation(svcMgmtChannel, 'createStorageAccount', storageAccountName, options,
        function(error) {
      if (error) {
        callback_(error);
      } else {
        cli.output.verbose('createStorageAccount succeeded');
        cli.output.verbose('Getting properties for \'' + storageAccountName + '\' storage account');

        doServiceManagementOperation(svcMgmtChannel, 'getStorageAccountProperties', storageAccountName,
          function(error, response) {
            if (error) {
              callback_(error);
            } else {
              var blobStorageUrl = response.body.StorageServiceProperties.Endpoints[0];
              if (blobStorageUrl.slice(-1) === '/') {
                blobStorageUrl = blobStorageUrl.slice(0, -1);
              }

              callback_(null, blobStorageUrl);
            }
          }
        );
      }
    });
  }

  progress = cli.progress('Retrieving storage accounts');
  cli.output.verbose('Getting list of available storage accounts');
  doServiceManagementOperation(svcMgmtChannel, 'listStorageAccounts', function(error, response) {
    if (error) {
      callback_(error);
    } else {
      var storageAccounts = response.body;
      cli.output.verbose('storage accounts:');
      cli.output.json('verbose', storageAccounts);

      if (storageAccounts.length > 0) {
        var i = 0;

        /*jshint camelcase:false*/
        var checkNextStorageAccount_ = function () {
          cli.output.verbose('Getting properties for \'' + storageAccounts[i].ServiceName + '\' storage account');
          doServiceManagementOperation(svcMgmtChannel, 'getStorageAccountProperties', storageAccounts[i].ServiceName,
            function(error, response) {
              if (error) {
                callback_(error);
              } else {
                if ((location && response.body.StorageServiceProperties.Location && response.body.StorageServiceProperties.Location.toLowerCase() === location.toLowerCase()) ||
                       affinityGroup && response.body.StorageServiceProperties.AffinityGroup && response.body.StorageServiceProperties.AffinityGroup.toLowerCase() === affinityGroup.toLowerCase()) {
                  var blobStorageUrl = response.body.StorageServiceProperties.Endpoints[0];
                  if (blobStorageUrl.slice(-1) === '/') {
                    blobStorageUrl = blobStorageUrl.slice(0, -1);
                  }

                  callback_(null, blobStorageUrl);
                  return;
                } else {
                  i = i + 1;
                  if (i < storageAccounts.length) {
                    checkNextStorageAccount_();
                  } else {
                    // Didn't find a storage account that matched location/affinityGroup.  Create a new one.
                    createNewStorageAccount_();
                  }
                }
              }
            }
          );
        };

        checkNextStorageAccount_();
      } else {
        createNewStorageAccount_();
      }
    }
  });
};

exports.writeFileSyncMode = function writeFileSyncMode(path, data, encoding, mode) {
  mode = mode || parseInt('600', 8); // maximum protection by default
  var fd = fs.openSync(path, 'w', mode);
  try {
    if (typeof data === 'string') {
      fs.writeSync(fd, data, 0, encoding);
    } else {
      fs.writeSync(fd, data, 0, data.length, 0);
    }
  } finally {
    fs.closeSync(fd);
  }
};

var getDnsPrefix = exports.getDnsPrefix = function(dnsName, allowEmpty) {
  if (dnsName) {
    // remove protocol if any, take the last element
    dnsName = dnsName.split('://').slice(-1)[0];
    // take first element
    dnsName = dnsName.split('.', 1)[0];
  }
  if (!dnsName && !allowEmpty) {
    throw new Error('Missing or invalid dns-name');
  }
  return dnsName;
};

exports.enumDeployments = function(channel, options, callback) {
  // get deployment by slot. Checks which slots to query.
  options.dnsPrefix = options.dnsPrefix || getDnsPrefix(options.dnsName, true);
  var getDeploymentSlot = function() {
    var dnsPrefix = options.dnsPrefix;
    options.pending++;
    doServiceManagementOperation(channel, 'getDeploymentBySlot', options.dnsPrefix, 'Production', function(error, response) {
      options.pending--;
      if (error) {
        options.errs.push(error);
      } else if (response.isSuccessful && response.body) {
        options.rsps.push({ svc: dnsPrefix, deploy: response.body });
      } else {
        options.errs.push(response.error);
      }
      if (options.pending === 0) {
        callback();
      }
    });
  };

  options.rsps = [];
  options.errs = [];
  options.pending = 0;

  if (options.dnsPrefix) {
    getDeploymentSlot();
  } else {
    doServiceManagementOperation(channel, 'listHostedServices', function(error, response) {
      if (error) {
        options.errs.push(error);
        callback();
        return;
      }

      var hostedServices = response.body;
      if (hostedServices.length === 0) {
        callback();
        return;
      }

      for (var i = 0; i < hostedServices.length; i++) {
        options.dnsPrefix = hostedServices[i].ServiceName;
        getDeploymentSlot();
      }
    });
  }
};

/**
 * Resolve location name if 'name' is location display name.
 *
 * @param {string}   name       The display name or location name. Required
 * @param {function} callback   The callback function called on completion. Required.
 */
exports.resolveLocationName = function(channel, name, callback) {
  doServiceManagementOperation(channel, 'listLocations', function(error, response) {
    if (!error) {
      if (response.body.length > 0) {
        var resolvedName = null;
        for (var i = 0; i < response.body.length; i++) {
          var locationInfo = response.body[i];
          if (locationInfo.Name === name) {
            callback(null, name);
            return;
          } else if(!resolvedName && (locationInfo.DisplayName === name)) {
            // This is the first matched display name save the corresponding location
            // We ignore further matched display name, but will continue with location
            // matching
            resolvedName = locationInfo.Name;
          }
        }

        if(resolvedName) {
          callback(null, resolvedName);
        } else {
          callback({message : 'No location found which has DisplayName or Name same as value of --location', code: 'Not Found'}, name);
        }
      } else {
        // Return a valid error
        callback({message : 'Server returns empty location list', code: 'Not Found'}, name);
      }
    } else {
      callback(error, name);
    }
  });
};

exports.parseInt = function(value) {
  var intValue = parseInt(value, 10);
  if (intValue != value || value >= 65536 * 65536) { // just some limits
    return NaN;
  }
  return intValue;
};

exports.getUTCTimeStamp = function() {
  var now = new Date();
  return (now.getUTCFullYear() + '-' +
    ('0'+(now.getUTCMonth()+1)).slice(-2) + '-' +
    ('0'+now.getUTCDate()).slice(-2) + ' ' +
    ('0'+now.getUTCHours()).slice(-2) + ':' +
    ('0'+now.getUTCMinutes()).slice(-2));
};

exports.logLineFormat = function logLineFormat(object, logFunc, prefix) {
  prefix = prefix || '';
  switch (typeof object) {
  case 'object':
    for (var i in object) {
      logLineFormat(object[i], logFunc, prefix + i + ' ');
    }
    return;
  case 'string':
    logFunc(prefix.cyan + ('"' + object + '"').green);
    return;
  case 'number':
    logFunc(prefix.cyan + object.toString().green);
    return;
  case 'undefined':
    return;
  default:
    logFunc(prefix.cyan + '?' + object + '?'); // unknown type
  }
};

exports.validateEndpoint = function (endpoint) {
  if(!exports.stringStartsWith(endpoint, 'http://') &&
     !exports.stringStartsWith(endpoint, 'https://')) {
    // Default to https
    endpoint = 'https://' + endpoint;
  }

  var parts = url.parse(endpoint);
  if (!parts.hostname) {
    throw new Error('Invalid endpoint format.');
  }

  parts.port = (parts.port && parseInt(parts.port, 10)) || (/https/i.test(parts.protocol) ?
    constants.DEFAULT_HTTPS_PORT :
    constants.DEFAULT_HTTP_PORT);

  return url.format(parts);
};

/**
* Determines if a string starts with another.
*
* @param {string}       text      The string to assert.
* @param {string}       prefix    The string prefix.
* @return {Bool} True if the string starts with the prefix; false otherwise.
*/
exports.stringStartsWith = function (text, prefix) {
  if (_.isNull(prefix)) {
    return true;
  }

  return text.substr(0, prefix.length) === prefix;
};

/**
* Determines if a string ends with another.
*
* @param {string}       text      The string to assert.
* @param {string}       suffix    The string suffix.
* @return {Bool} True if the string ends with the suffix; false otherwise.
*/
exports.stringEndsWith = function (text, suffix) {
  if (_.isNull(suffix)) {
    return true;
  }

  return text.substr(text.length - suffix.length) === suffix;
};

exports.ignoreCaseEquals = function (a, b) {
  return (!a && !b) || (a.toLowerCase() === b.toLowerCase());
};

function homeFolder() {
  if (process.env.HOME !== undefined) {
    return process.env.HOME;
  }

  if (process.env.HOMEDRIVE && process.env.HOMEPATH) {
    return process.env.HOMEDRIVE + process.env.HOMEPATH;
  }

  throw new Error('No HOME path available');
}

exports.azureDir = function () {
  var dir = process.env.AZURE_CONFIG_DIR ||
    path.join(homeFolder(), '.azure');

  if (!exports.pathExistsSync(dir)) {
    fs.mkdirSync(dir, 502); // 0766
  }

  return dir;
};

<<<<<<< HEAD
/**
* Read azure cli config
*/
exports.readConfig = function () {
  var azurePath = exports.azureDir();
  var azureConfigPath = path.join(azurePath, 'config.json');
  var cfg = {};

  if (exports.pathExistsSync(azureConfigPath)) {
    try {
      cfg = JSON.parse(fs.readFileSync(azureConfigPath));
    } catch (err) {
      cfg = {};
    }
  }

  return cfg;
};

exports.getPortalUrl = function () {
=======
exports.getPortalUrl = function (realm, environment) {
>>>>>>> fb2ffc91
  return process.env.AZURE_PORTAL_URL ||
    exports.getEnvironmentUrl('portal', realm, environment) ||
    constants.DEFAULT_PORTAL_URL;
};

exports.getPublishingProfileUrl = function (realm, environment) {
  return process.env.AZURE_PUBLISHINGPROFILE_URL ||
    exports.getEnvironmentUrl('publishingProfile', realm, environment) ||
    constants.DEFAULT_PUBLISHINGPROFILE_URL;
};

exports.getEnvironmentUrls = function () {
  return {
    'AzureCloud': {
      'publishingProfile': constants.GLOBAL_PUBLISHINGPROFILE_URL,
      'portal': constants.GLOBAL_PORTAL_URL
    },
    'AzureChinaCloud': {
      'publishingProfile': constants.CHINA_PUBLISHINGPROFILE_URL,
      'portal': constants.CHINA_PORTAL_URL
    }
  };
};

exports.getEnvironmentUrl = function (urlType, realm, environment) {
  var targetUrl;

  if (environment) {
    var urls = exports.getEnvironmentUrls();
    var e = Object.keys(urls).filter(function (e) {
      return exports.ignoreCaseEquals(e, environment);
    })[0];

    if (!e || !urls[e] || !urls[e][urlType]) {
      throw new Error('Invalid download environment');
    }

    targetUrl = urls[e][urlType];

    var urlObj;

    if (realm) {
      urlObj = url.parse(targetUrl, true);
      delete urlObj.search;
      urlObj.query.whr = realm;
      targetUrl = url.format(urlObj);
    }
  }

  return targetUrl;
};

exports.copyIisNodeWhenServerJsPresent = function (log, rootPath, callback) {
  try {
    var iisnodeyml = 'iisnode.yml';
    log.silly('copyWebConfigWhenServerJsPresent');
    if (!exports.pathExistsSync(iisnodeyml) && (exports.pathExistsSync(path.join(rootPath, 'server.js')) || exports.pathExistsSync(path.join(rootPath, 'app.js')))) {
      log.info('Creating default ' + iisnodeyml + ' file');
      var sourcePath = path.join(__dirname, '../templates/node/' + iisnodeyml);
      fs.readFile(sourcePath, function (err, result) {
        if (err) {
          callback(err);
          return;
        }

        fs.writeFile(path.join(rootPath, iisnodeyml), result, callback);
      });
    }
    else {
      callback();
    }
  }
  catch (e) {
    callback(e);
  }
};

exports.normalizeParameters = function (paramDescription) {
  var key, positionalValue, optionValue;
  var paramNames = Object.keys(paramDescription);
  var finalValues = { };

  for(var i = 0; i < paramNames.length; ++i) {
    key = paramNames[i];
    positionalValue = paramDescription[key][0];
    optionValue = paramDescription[key][1];
    if(!_.isUndefined(positionalValue) && !_.isUndefined(optionValue)) {
      return { err: new Error('You must specify ' + key + ' either positionally or by name, but not both') };
    } else {
      finalValues[key] = positionalValue || optionValue;
    }
  }

  return { values: finalValues };
};

exports.pathExistsSync = fs.existsSync ? fs.existsSync : path.existsSync;<|MERGE_RESOLUTION|>--- conflicted
+++ resolved
@@ -559,7 +559,6 @@
   return dir;
 };
 
-<<<<<<< HEAD
 /**
 * Read azure cli config
 */
@@ -579,10 +578,7 @@
   return cfg;
 };
 
-exports.getPortalUrl = function () {
-=======
 exports.getPortalUrl = function (realm, environment) {
->>>>>>> fb2ffc91
   return process.env.AZURE_PORTAL_URL ||
     exports.getEnvironmentUrl('portal', realm, environment) ||
     constants.DEFAULT_PORTAL_URL;
