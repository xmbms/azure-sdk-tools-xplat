/**
* Copyright 2012 Microsoft Corporation
*
* Licensed under the Apache License, Version 2.0 (the "License");
* you may not use this file except in compliance with the License.
* You may obtain a copy of the License at
*   http://www.apache.org/licenses/LICENSE-2.0
*
* Unless required by applicable law or agreed to in writing, software
* distributed under the License is distributed on an "AS IS" BASIS,
* WITHOUT WARRANTIES OR CONDITIONS OF ANY KIND, either express or implied.
* See the License for the specific language governing permissions and
* limitations under the License.
*/

exports = module.exports = {
    capture: capture,
};

function capture(action, cb) {
  var result = {
    text: '',
<<<<<<< HEAD
    stderrText: ''
  };
=======
    errorText: '',
  }
>>>>>>> 0a53783d

  var processStdoutWrite = process.stdout.write
  var processStderrWrite = process.stderr.write
  var processExit = process.exit

  process.stdout.write = function(data, encoding, fd) {
    result.text += data;
  };

<<<<<<< HEAD
  process.stderr.write = function(data, encoding, fd) {
    result.stderrText += data;
=======
  process.stderr.write = function (data, encoding, fd) {
    result.errorText += data;
>>>>>>> 0a53783d
  };

  process.exit = function(status) {
    result.exitStatus = status;

    process.stdout.write = processStdoutWrite;
    process.stderr.write = processStderrWrite;
    process.exit = processExit;

    return cb(result);
  };

  try {
    action();
  } catch(err) {
    result.error = err;

    process.stdout.write = processStdoutWrite;
    process.stderr.write = processStderrWrite;
    process.exit = processExit;

    if (!result.exitStatus) {
        cb(result);
    }
  }
}<|MERGE_RESOLUTION|>--- conflicted
+++ resolved
@@ -20,13 +20,8 @@
 function capture(action, cb) {
   var result = {
     text: '',
-<<<<<<< HEAD
-    stderrText: ''
-  };
-=======
-    errorText: '',
+    errorText: ''
   }
->>>>>>> 0a53783d
 
   var processStdoutWrite = process.stdout.write
   var processStderrWrite = process.stderr.write
@@ -36,13 +31,8 @@
     result.text += data;
   };
 
-<<<<<<< HEAD
-  process.stderr.write = function(data, encoding, fd) {
-    result.stderrText += data;
-=======
   process.stderr.write = function (data, encoding, fd) {
     result.errorText += data;
->>>>>>> 0a53783d
   };
 
   process.exit = function(status) {
