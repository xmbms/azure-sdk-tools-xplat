--- conflicted
+++ resolved
@@ -1,11 +1,3 @@
-<<<<<<< HEAD
-2012.08.15 Version 0.6.2
- * Multiple bugfixes
-
-2012.07.12 Version 0.6.1
- * Multiple bugfixes
- * Adding account listing and setting functionality
-=======
 2012.09.18 Version 0.6.4
  * Multiple Bugfixes around blob streaming
 
@@ -18,7 +10,6 @@
 2012.07.02 Version 0.6.1
  * Multiple Bugfixes
  * Adding subscription setting and listing functionality.
->>>>>>> b9fe17d0
 
 2012.06.06 Version 0.6.0
  * Adding CLI tool
